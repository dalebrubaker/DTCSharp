﻿<Project Sdk="Microsoft.NET.Sdk">
  <PropertyGroup>
    <TargetFramework>net6.0-windows</TargetFramework>
    <OutputType>WinExe</OutputType>
    <LangVersion>latest</LangVersion>
    <GenerateAssemblyInfo>false</GenerateAssemblyInfo>
    <UseWindowsForms>true</UseWindowsForms>
    <ImportWindowsDesktopTargets>true</ImportWindowsDesktopTargets>
  </PropertyGroup>
  <PropertyGroup Condition="'$(Configuration)|$(Platform)' == 'DebugMostly|AnyCPU'">
    <DebugSymbols>true</DebugSymbols>
    <OutputPath>bin\DebugMostly\</OutputPath>
  </PropertyGroup>
  <ItemGroup>
    <Compile Update="LogControl.cs">
      <SubType>UserControl</SubType>
    </Compile>
    <Compile Update="ToolStripEx.cs">
      <SubType>Component</SubType>
    </Compile>
    <None Update="NLog.config">
      <CopyToOutputDirectory>Always</CopyToOutputDirectory>
    </None>
    <None Remove="AnalysisReport.sarif" />
    <None Remove=".upgrade-assistant" />
    <None Remove="upgrade-assistant.clef" />
  </ItemGroup>
  <ItemGroup>
    <ProjectReference Include="..\DTCClient\DTCClient.csproj" />
    <ProjectReference Include="..\DTCCommon\DTCCommon.csproj" />
  </ItemGroup>
  <ItemGroup>
    <PackageReference Include="fluentassertions">
      <Version>6.6.0</Version>
<<<<<<< HEAD
=======
    </PackageReference>
    <PackageReference Include="Microsoft.CSharp" Version="4.7.0" />
    <PackageReference Include="System.Data.DataSetExtensions" Version="4.5.0" />
    <PackageReference Include="Microsoft.DotNet.UpgradeAssistant.Extensions.Default.Analyzers" Version="0.3.310801">
      <PrivateAssets>all</PrivateAssets>
>>>>>>> c9d204ee
    </PackageReference>
    <PackageReference Include="Microsoft.Windows.Compatibility" Version="6.0.0" />
  </ItemGroup>
</Project><|MERGE_RESOLUTION|>--- conflicted
+++ resolved
@@ -32,14 +32,11 @@
   <ItemGroup>
     <PackageReference Include="fluentassertions">
       <Version>6.6.0</Version>
-<<<<<<< HEAD
-=======
     </PackageReference>
     <PackageReference Include="Microsoft.CSharp" Version="4.7.0" />
     <PackageReference Include="System.Data.DataSetExtensions" Version="4.5.0" />
     <PackageReference Include="Microsoft.DotNet.UpgradeAssistant.Extensions.Default.Analyzers" Version="0.3.310801">
       <PrivateAssets>all</PrivateAssets>
->>>>>>> c9d204ee
     </PackageReference>
     <PackageReference Include="Microsoft.Windows.Compatibility" Version="6.0.0" />
   </ItemGroup>
