﻿<Project Sdk="Microsoft.NET.Sdk">
  <PropertyGroup>
    <TargetFramework>netstandard2.0</TargetFramework>
    <OutputType>Library</OutputType>
    <AutoGenerateBindingRedirects>true</AutoGenerateBindingRedirects>
    <LangVersion>latest</LangVersion>
    <GenerateAssemblyInfo>false</GenerateAssemblyInfo>
  </PropertyGroup>
  <PropertyGroup Condition=" '$(Configuration)|$(Platform)' == 'Debug|AnyCPU' ">
    <TreatWarningsAsErrors>true</TreatWarningsAsErrors>
  </PropertyGroup>
  <PropertyGroup>
    <StartupObject />
  </PropertyGroup>
  <PropertyGroup Condition="'$(Configuration)|$(Platform)' == 'Debug|x64'">
    <OutputPath>bin\x64\Debug\</OutputPath>
    <TreatWarningsAsErrors>true</TreatWarningsAsErrors>
    <CodeAnalysisRuleSet>MinimumRecommendedRules.ruleset</CodeAnalysisRuleSet>
  </PropertyGroup>
  <PropertyGroup Condition="'$(Configuration)|$(Platform)' == 'Release|x64'">
    <OutputPath>bin\x64\Release\</OutputPath>
    <CodeAnalysisRuleSet>MinimumRecommendedRules.ruleset</CodeAnalysisRuleSet>
  </PropertyGroup>
  <PropertyGroup Condition="'$(Configuration)|$(Platform)' == 'DebugMostly|AnyCPU'">
    <DebugSymbols>true</DebugSymbols>
    <OutputPath>bin\DebugMostly\</OutputPath>
    <TreatWarningsAsErrors>true</TreatWarningsAsErrors>
    <LangVersion>latest</LangVersion>
  </PropertyGroup>
  <PropertyGroup Condition="'$(Configuration)|$(Platform)' == 'DebugMostly|x64'">
    <DebugSymbols>true</DebugSymbols>
    <OutputPath>bin\x64\DebugMostly\</OutputPath>
    <TreatWarningsAsErrors>true</TreatWarningsAsErrors>
    <LangVersion>latest</LangVersion>
    <CodeAnalysisRuleSet>MinimumRecommendedRules.ruleset</CodeAnalysisRuleSet>
  </PropertyGroup>
  <ItemGroup>
    <ProjectReference Include="..\DTCCommon\DTCCommon.csproj" />
  </ItemGroup>
  <ItemGroup>
    <PackageReference Include="Google.Protobuf">
      <Version>3.20.0</Version>
    </PackageReference>
    <PackageReference Include="Microsoft.CSharp" Version="4.7.0" />
    <PackageReference Include="Microsoft.Extensions.Logging.Abstractions" Version="6.0.1" />
<<<<<<< HEAD
    <PackageReference Include="NLog">
      <Version>4.7.15</Version>
    </PackageReference>
    <PackageReference Include="System.Data.DataSetExtensions" Version="4.5.0" />
    <PackageReference Include="Microsoft.DotNet.UpgradeAssistant.Extensions.Default.Analyzers" Version="0.3.310801">
      <PrivateAssets>all</PrivateAssets>
    </PackageReference>
=======
    <PackageReference Include="Serilog" Version="2.10.0" />
    <PackageReference Include="SerilogTimings" Version="2.3.0" />
    <PackageReference Include="Serilog" Version="2.10.0" />
    <PackageReference Include="SerilogTimings" Version="2.3.0" />
    <PackageReference Include="System.Data.DataSetExtensions" Version="4.5.0" />
>>>>>>> bfe1f12b
  </ItemGroup>
  <ItemGroup>
    <None Remove="upgrade-assistant.clef" />
  </ItemGroup>
</Project><|MERGE_RESOLUTION|>--- conflicted
+++ resolved
@@ -43,21 +43,11 @@
     </PackageReference>
     <PackageReference Include="Microsoft.CSharp" Version="4.7.0" />
     <PackageReference Include="Microsoft.Extensions.Logging.Abstractions" Version="6.0.1" />
-<<<<<<< HEAD
-    <PackageReference Include="NLog">
-      <Version>4.7.15</Version>
-    </PackageReference>
-    <PackageReference Include="System.Data.DataSetExtensions" Version="4.5.0" />
-    <PackageReference Include="Microsoft.DotNet.UpgradeAssistant.Extensions.Default.Analyzers" Version="0.3.310801">
-      <PrivateAssets>all</PrivateAssets>
-    </PackageReference>
-=======
     <PackageReference Include="Serilog" Version="2.10.0" />
     <PackageReference Include="SerilogTimings" Version="2.3.0" />
     <PackageReference Include="Serilog" Version="2.10.0" />
     <PackageReference Include="SerilogTimings" Version="2.3.0" />
     <PackageReference Include="System.Data.DataSetExtensions" Version="4.5.0" />
->>>>>>> bfe1f12b
   </ItemGroup>
   <ItemGroup>
     <None Remove="upgrade-assistant.clef" />
