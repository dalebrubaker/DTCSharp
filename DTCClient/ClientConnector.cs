﻿using System;
using System.Net.Sockets;
using System.Reflection;
using System.Timers;
using DTCPB;
using Serilog;

namespace DTCClient
{
    /// <summary>
    /// Continuously retry connecting a client. Send events on Logon and Logoff
    /// </summary>
    public class ClientConnector : IDisposable
    {
        private static readonly ILogger s_logger = Log.ForContext(MethodBase.GetCurrentMethod().DeclaringType);

        private readonly string _hostname;
        private readonly int _port;
        private readonly int _interval;
        private readonly EncodingEnum _requestedEncoding;
        private Timer _timer;
        private readonly LogonRequest _logonRequest;

        private ClientDTC _client;
        private LogonResponse _logonResponse;
        private bool _isDisposed;

        public string LastLogonResultText => _logonResponse?.ResultText;

        /// <summary>
        /// This ctor has the same parameters as the ClientDTC.LogonAsync method, because we will continually try to stay logged on.
        /// </summary>
        /// <param name="port"></param>
        /// <param name="clientName"></param>
        /// <param name="interval">The interval (milliseconds) BETWEEN retry attempts, each one of which might take 2 or more seconds</param>
        /// <param name="heartbeatIntervalInSeconds"></param>
        /// <param name="requestedEncoding"></param>
        /// <param name="userName"></param>
        /// <param name="password"></param>
        /// <param name="generalTextData"></param>
        /// <param name="integer1"></param>
        /// <param name="integer2"></param>
        /// <param name="tradeAccount"></param>
        /// <param name="hardwareIdentifier"></param>
        /// <param name="hostname"></param>
        public ClientConnector(string hostname, int port, string clientName, int interval = 2000, int heartbeatIntervalInSeconds = 10, EncodingEnum requestedEncoding = EncodingEnum.ProtocolBuffers,
            string userName = "", string password = "", string generalTextData = "", int integer1 = 0, int integer2 = 0, string tradeAccount = "", string hardwareIdentifier = "")
        {
            _hostname = hostname;
            _port = port;
            _interval = interval;
            _requestedEncoding = requestedEncoding;
            _timer = new Timer(1); // Set interval very low for immediate check
            _timer.AutoReset = false; // raise the event only once
            _timer.Elapsed += TimerOnElapsed;
            _logonRequest = new LogonRequest
            {
                ClientName = clientName,
                GeneralTextData = generalTextData,
                HardwareIdentifier = hardwareIdentifier,
                HeartbeatIntervalInSeconds = heartbeatIntervalInSeconds,
                Integer1 = integer1,
                Integer2 = integer2,
                Username = userName,
                Password = password,
                ProtocolVersion = (int)DTCVersion.CurrentVersion,
                TradeAccount = tradeAccount
            };
            _timer.Start();
            //s_logger.Debug("Started timer in ctor of {This}", this);
        }

        private void TimerOnElapsed(object sender, ElapsedEventArgs e)
        {
            if (_client != null)
            {
                s_logger.Debug("Why is client not null in {This}. Timer is turned off while we have a connected client", this);
            }
            try
            {
                //s_logger.Debug("Entered TimerOnElapsed, trying to connect {This}", this);
                _timer.Stop(); // don't allow re-entry during logon
                _logonResponse = null;
                _client = new ClientDTC();
                _client.StartClient(_hostname, _port);
                (_logonResponse, var error) = _client.Logon(_logonRequest, _requestedEncoding);
                if (error.IsError || _logonResponse is not { Result: LogonStatusEnum.LogonSuccess })
                {
                    var resultText = error.IsError ? error.ResultText : LastLogonResultText;
<<<<<<< HEAD
                    s_logger.Verbose("Client {This} logon failed because {ResultText}", this, resultText);
=======
                    s_logger.Verbose("Client {ClientConnector} logon failed because {ResultText}, timer started to keep trying", this, resultText);
>>>>>>> a182f24c
                    // Tell the ClientHandler that we're done, rather than wait for this client to disappear
                    _client?.SendRequest(DTCMessageType.Logoff, new Logoff { Reason = "Unable to logon, giving up." });
                    _client?.Dispose();
                    _client = null;
                    if (_timer == null)
                    {
                        // disposed
                        return;
                    }
                    if ((int)_timer.Interval != _interval)
                    {
                        _timer.Interval = _interval; // Started very low in ctor so we get immediate check
                    }
                    //s_logger.Debug("Timer started to keep trying after logon failed in {This}", this);
                    _timer.Start();
                    return;
                }
                _client.DisconnectedEvent += ClientOnDisconnectedEvent;
<<<<<<< HEAD
                s_logger.Verbose("Sending OnClientConnected with {Client} in {This}", _client, this);
=======
                s_logger.Verbose("Sending OnClientConnected with {Client}", _client);
>>>>>>> a182f24c
                OnClientConnected(_client);
            }
            catch (SocketException sex)
            {
<<<<<<< HEAD
                // ignore exception, but keep trying unti the server appears
                s_logger.Verbose("Client {This} logon failed because {Message}, timer started to keep trying", this, sex.Message);
                _client?.Dispose();
                _client = null;

=======
                // ignore exception, but keep trying until the server appears
                s_logger.Verbose("Client {ClientConnector} logon failed because {Message}, timer started to keep trying.", this, sex.Message);
>>>>>>> a182f24c
                _timer?.Start();
            }
            catch (Exception ex)
            {
<<<<<<< HEAD
                s_logger.Error(ex, "{Message}", ex.Message);
=======
                s_logger.Error(ex, "Connection attempt failed");
>>>>>>> a182f24c
                throw;
            }
        }

        private void ClientOnDisconnectedEvent(object sender, EventArgs e)
        {
            if (_client != null)
            {
                OnClientDisconnected(_client);
                _client = null;
                _timer?.Start();
                //s_logger.Debug("Started timer after disconnect");
            }
        }

        /// <summary>
        /// This event occurs on successful logon to the client. Hook up events etc.
        /// </summary>
        public event EventHandler<ClientDTC> ClientConnected;

        private void OnClientConnected(ClientDTC client)
        {
            var tmp = ClientConnected;
            tmp?.Invoke(this, client);
        }

        /// <summary>
        /// This event occurs when client is lost due to Logoff, Server disappeared, etc. The client is disposed but is sent for informational purposes.
        /// You don't need to unhook events because it will soon be garbage collected.
        /// </summary>
        public event EventHandler<ClientDTC> ClientDisconnected;

        private void OnClientDisconnected(ClientDTC client)
        {
            var tmp = ClientDisconnected;
            tmp?.Invoke(this, client);
        }

        public void Dispose()
        {
            if (_isDisposed)
            {
                return;
            }
            _isDisposed = true;
            if (_timer != null)
            {
                _timer.Elapsed -= TimerOnElapsed;
                _timer.Dispose();
                _timer = null;
            }
            if (_client != null)
            {
                OnClientDisconnected(_client);
                if (_client != null)
                {
                    _client.DisconnectedEvent -= ClientOnDisconnectedEvent;
                    _client.Dispose();
                    _client = null;
                }
            }
        }

        public override string ToString()
        {
            return $"{_logonRequest.ClientName}";
        }
    }
}<|MERGE_RESOLUTION|>--- conflicted
+++ resolved
@@ -87,11 +87,7 @@
                 if (error.IsError || _logonResponse is not { Result: LogonStatusEnum.LogonSuccess })
                 {
                     var resultText = error.IsError ? error.ResultText : LastLogonResultText;
-<<<<<<< HEAD
-                    s_logger.Verbose("Client {This} logon failed because {ResultText}", this, resultText);
-=======
                     s_logger.Verbose("Client {ClientConnector} logon failed because {ResultText}, timer started to keep trying", this, resultText);
->>>>>>> a182f24c
                     // Tell the ClientHandler that we're done, rather than wait for this client to disappear
                     _client?.SendRequest(DTCMessageType.Logoff, new Logoff { Reason = "Unable to logon, giving up." });
                     _client?.Dispose();
@@ -110,34 +106,21 @@
                     return;
                 }
                 _client.DisconnectedEvent += ClientOnDisconnectedEvent;
-<<<<<<< HEAD
                 s_logger.Verbose("Sending OnClientConnected with {Client} in {This}", _client, this);
-=======
-                s_logger.Verbose("Sending OnClientConnected with {Client}", _client);
->>>>>>> a182f24c
                 OnClientConnected(_client);
             }
             catch (SocketException sex)
             {
-<<<<<<< HEAD
                 // ignore exception, but keep trying unti the server appears
                 s_logger.Verbose("Client {This} logon failed because {Message}, timer started to keep trying", this, sex.Message);
                 _client?.Dispose();
                 _client = null;
 
-=======
-                // ignore exception, but keep trying until the server appears
-                s_logger.Verbose("Client {ClientConnector} logon failed because {Message}, timer started to keep trying.", this, sex.Message);
->>>>>>> a182f24c
                 _timer?.Start();
             }
             catch (Exception ex)
             {
-<<<<<<< HEAD
-                s_logger.Error(ex, "{Message}", ex.Message);
-=======
                 s_logger.Error(ex, "Connection attempt failed");
->>>>>>> a182f24c
                 throw;
             }
         }
